/*
 * Copyright 2013 the original author or authors.
 *
 * Licensed under the Apache License, Version 2.0 (the "License");
 * you may not use this file except in compliance with the License.
 * You may obtain a copy of the License at
 *
 *      http://www.apache.org/licenses/LICENSE-2.0
 *
 * Unless required by applicable law or agreed to in writing, software
 * distributed under the License is distributed on an "AS IS" BASIS,
 * WITHOUT WARRANTIES OR CONDITIONS OF ANY KIND, either express or implied.
 * See the License for the specific language governing permissions and
 * limitations under the License.
 */

package org.gradle.testing.jacoco.plugins

import org.gradle.api.Project
import org.gradle.api.reporting.ReportingExtension
import org.gradle.integtests.fixtures.AbstractIntegrationSpec
import org.gradle.integtests.fixtures.FailsWithInstantExecution
import org.gradle.testing.jacoco.plugins.fixtures.JacocoReportFixture
import org.gradle.testing.jacoco.plugins.fixtures.JavaProjectUnderTest

class JacocoPluginIntegrationTest extends AbstractIntegrationSpec {

    private final JavaProjectUnderTest javaProjectUnderTest = new JavaProjectUnderTest(testDirectory)
    private static final String REPORTING_BASE = "${Project.DEFAULT_BUILD_DIR_NAME}/${ReportingExtension.DEFAULT_REPORTS_DIR_NAME}"

    def setup() {
        javaProjectUnderTest.writeBuildScript().writeSourceFiles()
    }

    @FailsWithInstantExecution
    def "does not add jvmArgs if jacoco is disabled"() {
        buildFile << """
            test {
                jacoco {
                    enabled = false
                }

                doLast {
                    assert allJvmArgs.every { !it.contains("javaagent") }
                }
            }
        """
        expect:
        succeeds "test"
    }

    def "jacoco plugin adds coverage report for test task when java plugin applied"() {
        given:
        buildFile << '''
            task doCheck {
                doLast {
                    assert project.test.extensions.getByType(JacocoTaskExtension) != null
                    assert project.jacocoTestReport instanceof JacocoReport
                    assert project.jacocoTestReport.sourceDirectories*.absolutePath == project.layout.files("src/main/java")*.absolutePath
                    assert project.jacocoTestReport.classDirectories*.absolutePath == project.sourceSets.main.output*.absolutePath
                }
            }
        '''.stripIndent()

        expect:
        succeeds 'doCheck'
    }

    @FailsWithInstantExecution
    def "dependencies report shows default jacoco dependencies"() {
        when:
        succeeds("dependencies", "--configuration", "jacocoAgent")
        then:
        output.contains "org.jacoco:org.jacoco.agent:"

        when:
        succeeds("dependencies", "--configuration", "jacocoAnt")
        then:
        output.contains "org.jacoco:org.jacoco.ant:"
    }

<<<<<<< HEAD
    @FailsWithInstantExecution
    void "allows configuring tool dependencies explicitly"() {
=======
    def "allows configuring tool dependencies explicitly"() {
>>>>>>> bef376a1
        when:
        buildFile << """
            dependencies {
                //downgrade version:
                jacocoAgent "org.jacoco:org.jacoco.agent:0.6.0.201210061924"
                jacocoAnt "org.jacoco:org.jacoco.ant:0.6.0.201210061924"
            }
        """

        succeeds("dependencies", "--configuration", "jacocoAgent")
        then:
        output.contains "org.jacoco:org.jacoco.agent:0.6.0.201210061924"

        when:
        succeeds("dependencies", "--configuration", "jacocoAnt")
        then:
        output.contains "org.jacoco:org.jacoco.ant:0.6.0.201210061924"
    }

<<<<<<< HEAD
    @FailsWithInstantExecution
    void jacocoReportIsIncremental() {
=======
    def "jacoco report is incremental"() {
>>>>>>> bef376a1
        def reportResourceDir = file("${REPORTING_BASE}/jacoco/test/html/jacoco-resources")

        when:
        succeeds('test', 'jacocoTestReport')

        then:
        executedAndNotSkipped(":jacocoTestReport")
        htmlReport().exists()
        reportResourceDir.exists()

        when:
        succeeds('jacocoTestReport')

        then:
        skipped(":jacocoTestReport")
        htmlReport().exists()
        reportResourceDir.exists()

        when:
        reportResourceDir.deleteDir()
        succeeds('test', 'jacocoTestReport')

        then:
        executedAndNotSkipped(":jacocoTestReport")
        htmlReport().exists()
        reportResourceDir.exists()
    }

    private JacocoReportFixture htmlReport(String basedir = "${REPORTING_BASE}/jacoco/test/html") {
        return new JacocoReportFixture(file(basedir))
    }

    def "reports miss configuration of destination file"() {
        given:
        buildFile << """
            test {
                jacoco {
                    destinationFile = provider { null }
                }
            }
        """

        when:
        runAndFail("test")

        then:
        errorOutput.contains("JaCoCo destination file must not be null if output type is FILE")
    }
}
<|MERGE_RESOLUTION|>--- conflicted
+++ resolved
@@ -79,12 +79,8 @@
         output.contains "org.jacoco:org.jacoco.ant:"
     }
 
-<<<<<<< HEAD
     @FailsWithInstantExecution
-    void "allows configuring tool dependencies explicitly"() {
-=======
     def "allows configuring tool dependencies explicitly"() {
->>>>>>> bef376a1
         when:
         buildFile << """
             dependencies {
@@ -104,12 +100,8 @@
         output.contains "org.jacoco:org.jacoco.ant:0.6.0.201210061924"
     }
 
-<<<<<<< HEAD
     @FailsWithInstantExecution
-    void jacocoReportIsIncremental() {
-=======
     def "jacoco report is incremental"() {
->>>>>>> bef376a1
         def reportResourceDir = file("${REPORTING_BASE}/jacoco/test/html/jacoco-resources")
 
         when:
@@ -142,6 +134,7 @@
         return new JacocoReportFixture(file(basedir))
     }
 
+    @FailsWithInstantExecution
     def "reports miss configuration of destination file"() {
         given:
         buildFile << """
